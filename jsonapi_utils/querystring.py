--- conflicted
+++ resolved
@@ -82,22 +82,9 @@
 
         Example with number strategy::
 
-<<<<<<< HEAD
-                >>> query_string = {'page[number]': '25', 'page[size]': '10'}
-                >>> parsed_query.pagination
-                {'number': '25', 'size': '10'}
-=======
             >>> query_string = {'page[number]': '25', 'page[size]': '10'}
             >>> parsed_query.pagination
             {'number': '25', 'size': '10'}
-
-        Example with offset / limit strategy::
-
-            >>> query_string = {'page[offset]': '100', 'page[limit]': '100'}
-            >>> parsed_query.pagination
-            {'offset': '100', 'limit': '100'}
-
->>>>>>> c8419e94
         """
         # check values type
         result = self._get_key_values('page', multiple_values=False)
